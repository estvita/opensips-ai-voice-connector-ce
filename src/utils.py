--- conflicted
+++ resolved
@@ -27,20 +27,14 @@
 from sipmessage import Address
 from deepgram_api import Deepgram
 from openai_api import OpenAI
-<<<<<<< HEAD
 from deepgram_native_api import DeepgramNative
-=======
 from azure_api import AzureAI
->>>>>>> 80d4916b
 from config import Config
 
 FLAVORS = {"deepgram": Deepgram,
            "openai": OpenAI,
-<<<<<<< HEAD
-           "deepgram_native": DeepgramNative}
-=======
+           "deepgram_native": DeepgramNative,
            "azure": AzureAI}
->>>>>>> 80d4916b
 
 
 class UnknownSIPUser(Exception):
